--- conflicted
+++ resolved
@@ -119,7 +119,8 @@
                         lang: str='zh',
                         sample_rate: int=16000,
                         cfg_path: Optional[os.PathLike]=None,
-                        ckpt_path: Optional[os.PathLike]=None):
+                        ckpt_path: Optional[os.PathLike]=None
+                        ):
         """
             Init model and other resources from a specific path.
         """
@@ -394,16 +395,9 @@
             Python API to call an executor.
         """
         audio_file = os.path.abspath(audio_file)
-<<<<<<< HEAD
         self._check(audio_file, sample_rate)
-        self._init_from_path(model, lang, sample_rate, config, ckpt_path,
-                             device)
-=======
-        self._check(audio_file, model_sample_rate)
-
         paddle.set_device(device)
-        self._init_from_path(model, lang, model_sample_rate, config, ckpt_path)
->>>>>>> a19e51d7
+        self._init_from_path(model, lang, sample_rate, config, ckpt_path)
         self.preprocess(model, audio_file)
         self.infer(model)
         res = self.postprocess()  # Retrieve result of asr.
