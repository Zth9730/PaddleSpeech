--- conflicted
+++ resolved
@@ -84,11 +84,8 @@
     'text': 'Model-Task-Language',
     'tts': 'Model-Language',
     'vector': 'Model-Sample Rate',
-<<<<<<< HEAD
     'ssl': 'Model-Language-Sample Rate'
-=======
     'whisper': 'Model-Language-Sample Rate'
->>>>>>> b1d3f59b
 }
 
 
@@ -100,11 +97,7 @@
         self.parser = argparse.ArgumentParser(
             prog='paddlespeech.stats', add_help=True)
         self.task_choices = [
-<<<<<<< HEAD
-            'asr', 'cls', 'st', 'text', 'tts', 'vector', 'kws', 'ssl'
-=======
-            'asr', 'cls', 'st', 'text', 'tts', 'vector', 'kws', 'whisper'
->>>>>>> b1d3f59b
+            'asr', 'cls', 'st', 'text', 'tts', 'vector', 'kws', 'ssl', 'whisper'
         ]
         self.parser.add_argument(
             '--task',
@@ -152,15 +145,12 @@
     'tts': ['Text to Speech infer command.', 'TTSExecutor'],
     'vector': ['Speech to vector embedding infer command.', 'VectorExecutor'],
     'kws': ['Keyword Spotting infer command.', 'KWSExecutor'],
-<<<<<<< HEAD
     'ssl':
-    ['Self-Supervised Learning Pretrained model infer command.', 'SSLExecutor']
-=======
+    ['Self-Supervised Learning Pretrained model infer command.', 'SSLExecutor'],
     'whisper': [
         'Whisper model for speech to text or translate speech to English.',
         'WhisperExecutor'
     ]
->>>>>>> b1d3f59b
 }
 
 for com, info in _commands.items():
