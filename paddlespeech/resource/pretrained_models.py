--- conflicted
+++ resolved
@@ -25,11 +25,8 @@
     'tts_static_pretrained_models',
     'tts_onnx_pretrained_models',
     'vector_dynamic_pretrained_models',
-<<<<<<< HEAD
     'ssl_dynamic_pretrained_models',
-=======
     'whisper_dynamic_pretrained_models',
->>>>>>> b1d3f59b
 ]
 
 # The tags for pretrained_models should be "{model_name}[_{dataset}][-{lang}][-...]".
