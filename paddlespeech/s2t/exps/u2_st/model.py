# Copyright (c) 2021 PaddlePaddle Authors. All Rights Reserved.
#
# Licensed under the Apache License, Version 2.0 (the "License");
# you may not use this file except in compliance with the License.
# You may obtain a copy of the License at
#
#     http://www.apache.org/licenses/LICENSE-2.0
#
# Unless required by applicable law or agreed to in writing, software
# distributed under the License is distributed on an "AS IS" BASIS,
# WITHOUT WARRANTIES OR CONDITIONS OF ANY KIND, either express or implied.
# See the License for the specific language governing permissions and
# limitations under the License.
"""Contains U2 model."""
import json
import os
import time
from collections import defaultdict
from collections import OrderedDict
from contextlib import nullcontext
from typing import Optional

import jsonlines
import numpy as np
import paddle
from paddle import distributed as dist
from yacs.config import CfgNode

from paddlespeech.s2t.frontend.featurizer import TextFeaturizer
from paddlespeech.s2t.io.dataloader import BatchDataLoader
from paddlespeech.s2t.models.u2_st import U2STModel
from paddlespeech.s2t.training.optimizer import OptimizerFactory
from paddlespeech.s2t.training.reporter import ObsScope
from paddlespeech.s2t.training.reporter import report
from paddlespeech.s2t.training.scheduler import LRSchedulerFactory
from paddlespeech.s2t.training.timer import Timer
from paddlespeech.s2t.training.trainer import Trainer
from paddlespeech.s2t.utils import bleu_score
from paddlespeech.s2t.utils import layer_tools
from paddlespeech.s2t.utils import mp_tools
from paddlespeech.s2t.utils.log import Log
from paddlespeech.s2t.utils.utility import UpdateConfig

logger = Log(__name__).getlog()


class U2STTrainer(Trainer):
    @classmethod
    def params(cls, config: Optional[CfgNode]=None) -> CfgNode:
        # training config
        default = CfgNode(
            dict(
                n_epoch=50,  # train epochs
                log_interval=100,  # steps
                accum_grad=1,  # accum grad by # steps
                global_grad_clip=5.0,  # the global norm clip
            ))
        default.optim = 'adam'
        default.optim_conf = CfgNode(
            dict(
                lr=5e-4,  # learning rate
                weight_decay=1e-6,  # the coeff of weight decay
            ))
        default.scheduler = 'warmuplr'
        default.scheduler_conf = CfgNode(
            dict(
                warmup_steps=25000,
                lr_decay=1.0,  # learning rate decay
            ))

        if config is not None:
            config.merge_from_other_cfg(default)
        return default

    def __init__(self, config, args):
        super().__init__(config, args)

    def train_batch(self, batch_index, batch_data, msg):
        train_conf = self.config
        start = time.time()
        # forward
        utt, audio, audio_len, text, text_len = batch_data
        if isinstance(text, list) and isinstance(text_len, list):
            # joint training with ASR. Two decoding texts [translation, transcription]
            text, text_transcript = text
            text_len, text_transcript_len = text_len
            loss, st_loss, attention_loss, ctc_loss = self.model(
                audio, audio_len, text, text_len, text_transcript,
                text_transcript_len)
        else:
            loss, st_loss, attention_loss, ctc_loss = self.model(
                audio, audio_len, text, text_len)

        # loss div by `batch_size * accum_grad`
        loss /= train_conf.accum_grad
        losses_np = {'loss': float(loss) * train_conf.accum_grad}
        if st_loss:
            losses_np['st_loss'] = float(st_loss)
        if attention_loss:
            losses_np['att_loss'] = float(attention_loss)
        if ctc_loss:
            losses_np['ctc_loss'] = float(ctc_loss)

        # loss backward
        if (batch_index + 1) % train_conf.accum_grad != 0:
            # Disable gradient synchronizations across DDP processes.
            # Within this context, gradients will be accumulated on module
            # variables, which will later be synchronized.
            context = self.model.no_sync if (hasattr(self.model, "no_sync") and
                                             self.parallel) else nullcontext
        else:
            # Used for single gpu training and DDP gradient synchronization
            # processes.
            context = nullcontext
        with context():
            loss.backward()
            layer_tools.print_grads(self.model, print_func=None)

        # optimizer step
        if (batch_index + 1) % train_conf.accum_grad == 0:
            self.optimizer.step()
            self.optimizer.clear_grad()
            self.lr_scheduler.step()
            self.iteration += 1

        iteration_time = time.time() - start

        for k, v in losses_np.items():
            report(k, v)
        report("batch_size", self.config.collator.batch_size)
        report("accum", train_conf.accum_grad)
        report("step_cost", iteration_time)

        if (batch_index + 1) % train_conf.log_interval == 0:
            msg += "train time: {:>.3f}s, ".format(iteration_time)
            msg += "batch size: {}, ".format(self.config.batch_size)
            msg += "accum: {}, ".format(train_conf.accum_grad)
            msg += ', '.join('{}: {:>.6f}'.format(k, v)
                             for k, v in losses_np.items())
            logger.info(msg)

            if dist.get_rank() == 0 and self.visualizer:
                losses_np_v = losses_np.copy()
                losses_np_v.update({"lr": self.lr_scheduler()})
                for key, val in losses_np_v.items():
                    self.visualizer.add_scalar(
                        tag="train/" + key, value=val, step=self.iteration - 1)

    @paddle.no_grad()
    def valid(self):
        self.model.eval()
        logger.info(f"Valid Total Examples: {len(self.valid_loader.dataset)}")
        valid_losses = defaultdict(list)
        num_seen_utts = 1
        total_loss = 0.0
        for i, batch in enumerate(self.valid_loader):
            utt, audio, audio_len, text, text_len = batch
            if isinstance(text, list) and isinstance(text_len, list):
                text, text_transcript = text
                text_len, text_transcript_len = text_len
                loss, st_loss, attention_loss, ctc_loss = self.model(
                    audio, audio_len, text, text_len, text_transcript,
                    text_transcript_len)
            else:
                loss, st_loss, attention_loss, ctc_loss = self.model(
                    audio, audio_len, text, text_len)
            if paddle.isfinite(loss):
                num_utts = batch[1].shape[0]
                num_seen_utts += num_utts
                total_loss += float(st_loss) * num_utts
                valid_losses['val_loss'].append(float(st_loss))
                if attention_loss:
                    valid_losses['val_att_loss'].append(float(attention_loss))
                if ctc_loss:
                    valid_losses['val_ctc_loss'].append(float(ctc_loss))

            if (i + 1) % self.config.log_interval == 0:
                valid_dump = {k: np.mean(v) for k, v in valid_losses.items()}
                valid_dump['val_history_st_loss'] = total_loss / num_seen_utts

                # logging
                msg = f"Valid: Rank: {dist.get_rank()}, "
                msg += "epoch: {}, ".format(self.epoch)
                msg += "step: {}, ".format(self.iteration)
                msg += "batch: {}/{}, ".format(i + 1, len(self.valid_loader))
                msg += ', '.join('{}: {:>.6f}'.format(k, v)
                                 for k, v in valid_dump.items())
                logger.info(msg)

        logger.info('Rank {} Val info st_val_loss {}'.format(
            dist.get_rank(), total_loss / num_seen_utts))
        return total_loss, num_seen_utts

    def do_train(self):
        """The training process control by step."""
        # !!!IMPORTANT!!!
        # Try to export the model by script, if fails, we should refine
        # the code to satisfy the script export requirements
        # script_model = paddle.jit.to_static(self.model)
        # script_model_path = str(self.checkpoint_dir / 'init')
        # paddle.jit.save(script_model, script_model_path)

        self.before_train()

        logger.info(f"Train Total Examples: {len(self.train_loader.dataset)}")
        while self.epoch < self.config.n_epoch:
            with Timer("Epoch-Train Time Cost: {}"):
                self.model.train()
                try:
                    data_start_time = time.time()
                    for batch_index, batch in enumerate(self.train_loader):
                        dataload_time = time.time() - data_start_time
                        msg = "Train:"
                        observation = OrderedDict()
                        with ObsScope(observation):
                            report("Rank", dist.get_rank())
                            report("epoch", self.epoch)
                            report('step', self.iteration)
                            report("lr", self.lr_scheduler())
                            self.train_batch(batch_index, batch, msg)
                            self.after_train_batch()
                            report('iter', batch_index + 1)
                            report('total', len(self.train_loader))
                            report('reader_cost', dataload_time)
                        observation['batch_cost'] = observation[
                            'reader_cost'] + observation['step_cost']
                        observation['samples'] = observation['batch_size']
                        observation['ips,sent./sec'] = observation[
                            'batch_size'] / observation['batch_cost']
                        for k, v in observation.items():
                            msg += f" {k.split(',')[0]}: "
                            msg += f"{v:>.8f}" if isinstance(v,
                                                             float) else f"{v}"
                            msg += f" {k.split(',')[1]}" if len(
                                k.split(',')) == 2 else ""
                            msg += ","
                        msg = msg[:-1]  # remove the last ","
                        if (batch_index + 1
                            ) % self.config.training.log_interval == 0:
                            logger.info(msg)
                except Exception as e:
                    logger.error(e)
                    raise e

            with Timer("Eval Time Cost: {}"):
                total_loss, num_seen_utts = self.valid()
                if dist.get_world_size() > 1:
                    num_seen_utts = paddle.to_tensor(num_seen_utts)
                    # the default operator in all_reduce function is sum.
                    dist.all_reduce(num_seen_utts)
                    total_loss = paddle.to_tensor(total_loss)
                    dist.all_reduce(total_loss)
                    cv_loss = total_loss / num_seen_utts
                    cv_loss = float(cv_loss)
                else:
                    cv_loss = total_loss / num_seen_utts

            logger.info(
                'Epoch {} Val info val_loss {}'.format(self.epoch, cv_loss))
            if self.visualizer:
                self.visualizer.add_scalar(
                    tag='eval/cv_loss', value=cv_loss, step=self.epoch)
                self.visualizer.add_scalar(
                    tag='eval/lr', value=self.lr_scheduler(), step=self.epoch)

            self.save(tag=self.epoch, infos={'val_loss': cv_loss})
            self.new_epoch()

    def setup_dataloader(self):
        config = self.config.clone()
<<<<<<< HEAD
        config.defrost()
        config.keep_transcription_text = False

        # train/valid dataset, return token ids
        config.manifest = config.train_manifest
        train_dataset = ManifestDataset.from_config(config)

        config.manifest = config.dev_manifest
        dev_dataset = ManifestDataset.from_config(config)

        if config.model_conf.asr_weight > 0.:
            Collator = TripletSpeechCollator
            TestCollator = SpeechCollator
        else:
            TestCollator = Collator = SpeechCollator

        collate_fn_train = Collator.from_config(config)
        config.augmentation_config = ""
        collate_fn_dev = Collator.from_config(config)

        if self.parallel:
            batch_sampler = SortagradDistributedBatchSampler(
                train_dataset,
                batch_size=config.batch_size,
                num_replicas=None,
                rank=None,
                shuffle=True,
                drop_last=True,
                sortagrad=config.sortagrad,
                shuffle_method=config.shuffle_method)
        else:
            batch_sampler = SortagradBatchSampler(
                train_dataset,
                shuffle=True,
                batch_size=config.batch_size,
                drop_last=True,
                sortagrad=config.sortagrad,
                shuffle_method=config.shuffle_method)
        self.train_loader = DataLoader(
            train_dataset,
            batch_sampler=batch_sampler,
            collate_fn=collate_fn_train,
            num_workers=config.num_workers, )
        self.valid_loader = DataLoader(
            dev_dataset,
            batch_size=config.batch_size,
            shuffle=False,
            drop_last=False,
            collate_fn=collate_fn_dev,
            num_workers=config.num_workers, )

        # test dataset, return raw text
        config.manifest = config.test_manifest
        # filter test examples, will cause less examples, but no mismatch with training
        # and can use large batch size , save training time, so filter test egs now.
        # config.min_input_len = 0.0  # second
        # config.max_input_len = float('inf')  # second
        # config.min_output_len = 0.0  # tokens
        # config.max_output_len = float('inf')  # tokens
        # config.min_output_input_ratio = 0.00
        # config.max_output_input_ratio = float('inf')
        test_dataset = ManifestDataset.from_config(config)
        # return text ord id
        config.keep_transcription_text = True
        config.augmentation_config = ""
        decode_batch_size = config.get('decode', dict()).get(
            'decode_batch_size', 1)
        self.test_loader = DataLoader(
            test_dataset,
            batch_size=decode_batch_size,
            shuffle=False,
            drop_last=False,
            collate_fn=TestCollator.from_config(config),
            num_workers=config.num_workers, )
        # return text token id
        config.keep_transcription_text = False
        self.align_loader = DataLoader(
            test_dataset,
            batch_size=decode_batch_size,
            shuffle=False,
            drop_last=False,
            collate_fn=TestCollator.from_config(config),
            num_workers=config.num_workers, )
        logger.info("Setup train/valid/test/align Dataloader!")
=======

        load_transcript = True if config.model.model_conf.asr_weight > 0 else False

        if self.train:
            # train/valid dataset, return token ids
            self.train_loader = BatchDataLoader(
                json_file=config.data.train_manifest,
                train_mode=True,
                sortagrad=False,
                batch_size=config.collator.batch_size,
                maxlen_in=config.collator.maxlen_in,
                maxlen_out=config.collator.maxlen_out,
                minibatches=0,
                mini_batch_size=1,
                batch_count='auto',
                batch_bins=0,
                batch_frames_in=0,
                batch_frames_out=0,
                batch_frames_inout=0,
                preprocess_conf=config.collator.
                augmentation_config,  # aug will be off when train_mode=False
                n_iter_processes=config.collator.num_workers,
                subsampling_factor=1,
                load_aux_output=load_transcript,
                num_encs=1,
                dist_sampler=True)

            self.valid_loader = BatchDataLoader(
                json_file=config.data.dev_manifest,
                train_mode=False,
                sortagrad=False,
                batch_size=config.collator.batch_size,
                maxlen_in=float('inf'),
                maxlen_out=float('inf'),
                minibatches=0,
                mini_batch_size=1,
                batch_count='auto',
                batch_bins=0,
                batch_frames_in=0,
                batch_frames_out=0,
                batch_frames_inout=0,
                preprocess_conf=config.collator.
                augmentation_config,  # aug will be off when train_mode=False
                n_iter_processes=config.collator.num_workers,
                subsampling_factor=1,
                load_aux_output=load_transcript,
                num_encs=1,
                dist_sampler=True)
            logger.info("Setup train/valid Dataloader!")
        else:
            # test dataset, return raw text
            self.test_loader = BatchDataLoader(
                json_file=config.data.test_manifest,
                train_mode=False,
                sortagrad=False,
                batch_size=config.decoding.batch_size,
                maxlen_in=float('inf'),
                maxlen_out=float('inf'),
                minibatches=0,
                mini_batch_size=1,
                batch_count='auto',
                batch_bins=0,
                batch_frames_in=0,
                batch_frames_out=0,
                batch_frames_inout=0,
                preprocess_conf=config.collator.
                augmentation_config,  # aug will be off when train_mode=False
                n_iter_processes=config.collator.num_workers,
                subsampling_factor=1,
                num_encs=1,
                dist_sampler=False)

            logger.info("Setup test Dataloader!")
>>>>>>> 6272496d

    def setup_model(self):
        config = self.config
        model_conf = config
        with UpdateConfig(model_conf):
            if self.train:
                model_conf.input_dim = self.train_loader.feat_dim
                model_conf.output_dim = self.train_loader.vocab_size
            else:
                model_conf.input_dim = self.test_loader.feat_dim
                model_conf.output_dim = self.test_loader.vocab_size

        model = U2STModel.from_config(model_conf)

        if self.parallel:
            model = paddle.DataParallel(model)

        logger.info(f"{model}")
        layer_tools.print_params(model, logger.info)

        train_config = config
        optim_type = train_config.optim
        optim_conf = train_config.optim_conf
        scheduler_type = train_config.scheduler
        scheduler_conf = train_config.scheduler_conf

        scheduler_args = {
            "learning_rate": optim_conf.lr,
            "verbose": False,
            "warmup_steps": scheduler_conf.warmup_steps,
            "gamma": scheduler_conf.lr_decay,
            "d_model": model_conf.encoder_conf.output_size,
        }
        lr_scheduler = LRSchedulerFactory.from_args(scheduler_type,
                                                    scheduler_args)

        def optimizer_args(
                config,
                parameters,
                lr_scheduler=None, ):
            train_config = config.training
            optim_type = train_config.optim
            optim_conf = train_config.optim_conf
            scheduler_type = train_config.scheduler
            scheduler_conf = train_config.scheduler_conf
            return {
                "grad_clip": train_config.global_grad_clip,
                "weight_decay": optim_conf.weight_decay,
                "learning_rate": lr_scheduler
                if lr_scheduler else optim_conf.lr,
                "parameters": parameters,
                "epsilon": 1e-9 if optim_type == 'noam' else None,
                "beta1": 0.9 if optim_type == 'noam' else None,
                "beat2": 0.98 if optim_type == 'noam' else None,
            }

        optimzer_args = optimizer_args(config, model.parameters(), lr_scheduler)
        optimizer = OptimizerFactory.from_args(optim_type, optimzer_args)

        self.model = model
        self.optimizer = optimizer
        self.lr_scheduler = lr_scheduler
        logger.info("Setup model/optimizer/lr_scheduler!")


class U2STTester(U2STTrainer):
    @classmethod
    def params(cls, config: Optional[CfgNode]=None) -> CfgNode:
        # decoding config
        default = CfgNode(
            dict(
                alpha=2.5,  # Coef of LM for beam search.
                beta=0.3,  # Coef of WC for beam search.
                cutoff_prob=1.0,  # Cutoff probability for pruning.
                cutoff_top_n=40,  # Cutoff number for pruning.
                lang_model_path='models/lm/common_crawl_00.prune01111.trie.klm',  # Filepath for language model.
                decoding_method='attention',  # Decoding method. Options: 'attention', 'ctc_greedy_search',
                # 'ctc_prefix_beam_search', 'attention_rescoring'
                error_rate_type='bleu',  # Error rate type for evaluation. Options `bleu`, 'char_bleu'
                num_proc_bsearch=8,  # # of CPUs for beam search.
                beam_size=10,  # Beam search width.
                batch_size=16,  # decoding batch size
                ctc_weight=0.0,  # ctc weight for attention rescoring decode mode.
                decoding_chunk_size=-1,  # decoding chunk size. Defaults to -1.
                # <0: for decoding, use full chunk.
                # >0: for decoding, use fixed chunk size as set.
                # 0: used for training, it's prohibited here.
                num_decoding_left_chunks=-1,  # number of left chunks for decoding. Defaults to -1.
                simulate_streaming=False,  # simulate streaming inference. Defaults to False.
            ))

        if config is not None:
            config.merge_from_other_cfg(default)
        return default

    def __init__(self, config, args):
        super().__init__(config, args)
        self.text_feature = TextFeaturizer(
            unit_type=self.config.collator.unit_type,
            vocab_filepath=self.config.collator.vocab_filepath,
            spm_model_prefix=self.config.collator.spm_model_prefix)
        self.vocab_list = self.text_feature.vocab_list

    def id2token(self, texts, texts_len, text_feature):
        """ ord() id to chr() chr """
        trans = []
        for text, n in zip(texts, texts_len):
            n = n.numpy().item()
            ids = text[:n]
            trans.append(text_feature.defeaturize(ids.numpy().tolist()))
        return trans

    def translate(self, audio, audio_len):
        """"E2E translation from extracted audio feature"""
<<<<<<< HEAD
        decode_cfg = self.config.decode
        text_feature = self.test_loader.collate_fn.text_feature
=======
        cfg = self.config.decoding
>>>>>>> 6272496d
        self.model.eval()

        hyps = self.model.decode(
            audio,
            audio_len,
<<<<<<< HEAD
            text_feature=text_feature,
            decoding_method=decode_cfg.decoding_method,
            beam_size=decode_cfg.beam_size,
            word_reward=decode_cfg.word_reward,
            decoding_chunk_size=decode_cfg.decoding_chunk_size,
            num_decoding_left_chunks=decode_cfg.num_decoding_left_chunks,
            simulate_streaming=decode_cfg.simulate_streaming)
=======
            text_feature=self.text_feature,
            decoding_method=cfg.decoding_method,
            beam_size=cfg.beam_size,
            word_reward=cfg.word_reward,
            decoding_chunk_size=cfg.decoding_chunk_size,
            num_decoding_left_chunks=cfg.num_decoding_left_chunks,
            simulate_streaming=cfg.simulate_streaming)
>>>>>>> 6272496d
        return hyps

    def compute_translation_metrics(self,
                                    utts,
                                    audio,
                                    audio_len,
                                    texts,
                                    texts_len,
                                    bleu_func,
                                    fout=None):
        decode_cfg = self.config.decode
        len_refs, num_ins = 0, 0

        start_time = time.time()

        refs = self.id2token(texts, texts_len, self.text_feature)

        hyps = self.model.decode(
            audio,
            audio_len,
<<<<<<< HEAD
            text_feature=text_feature,
            decoding_method=decode_cfg.decoding_method,
            beam_size=decode_cfg.beam_size,
            word_reward=decode_cfg.word_reward,
            decoding_chunk_size=decode_cfg.decoding_chunk_size,
            num_decoding_left_chunks=decode_cfg.num_decoding_left_chunks,
            simulate_streaming=decode_cfg.simulate_streaming)
=======
            text_feature=self.text_feature,
            decoding_method=cfg.decoding_method,
            beam_size=cfg.beam_size,
            word_reward=cfg.word_reward,
            decoding_chunk_size=cfg.decoding_chunk_size,
            num_decoding_left_chunks=cfg.num_decoding_left_chunks,
            simulate_streaming=cfg.simulate_streaming)

>>>>>>> 6272496d
        decode_time = time.time() - start_time

        for utt, target, result in zip(utts, refs, hyps):
            len_refs += len(target.split())
            num_ins += 1
            if fout:
                fout.write({"utt": utt, "ref": target, "hyp": result})
            logger.info(f"Utt: {utt}")
            logger.info(f"Ref: {target}")
            logger.info(f"Hyp: {result}")
            logger.info("One example BLEU = %s" %
                        (bleu_func([result], [[target]]).prec_str))

        return dict(
            hyps=hyps,
            refs=refs,
            bleu=bleu_func(hyps, [refs]).score,
            len_refs=len_refs,
            num_ins=num_ins,  # num examples
            num_frames=audio_len.sum().numpy().item(),
            decode_time=decode_time)

    @mp_tools.rank_zero_only
    @paddle.no_grad()
    def test(self):
        assert self.args.result_file
        self.model.eval()
        logger.info(f"Test Total Examples: {len(self.test_loader.dataset)}")

        decode_cfg = self.config.decode
        bleu_func = bleu_score.char_bleu if decode_cfg.error_rate_type == 'char-bleu' else bleu_score.bleu

        stride_ms = self.config.collator.stride_ms
        hyps, refs = [], []
        len_refs, num_ins = 0, 0
        num_frames = 0.0
        num_time = 0.0
        with jsonlines.open(self.args.result_file, 'w') as fout:
            for i, batch in enumerate(self.test_loader):
                metrics = self.compute_translation_metrics(
                    *batch, bleu_func=bleu_func, fout=fout)
                hyps += metrics['hyps']
                refs += metrics['refs']
                bleu = metrics['bleu']
                num_frames += metrics['num_frames']
                num_time += metrics["decode_time"]
                len_refs += metrics['len_refs']
                num_ins += metrics['num_ins']
                rtf = num_time / (num_frames * stride_ms)
                logger.info("RTF: %f, instance (%d), batch BELU   = %f" %
                            (rtf, num_ins, bleu))

        rtf = num_time / (num_frames * stride_ms)
        msg = "Test: "
        msg += "epoch: {}, ".format(self.epoch)
        msg += "step: {}, ".format(self.iteration)
        msg += "RTF: {}, ".format(rtf)
        msg += "Test set [%s]: %s" % (len(hyps), str(bleu_func(hyps, [refs])))
        logger.info(msg)
        bleu_meta_path = os.path.splitext(self.args.result_file)[0] + '.bleu'
        err_type_str = "BLEU"
        with open(bleu_meta_path, 'w') as f:
            data = json.dumps({
                "epoch":
                self.epoch,
                "step":
                self.iteration,
                "rtf":
                rtf,
                err_type_str:
                bleu_func(hyps, [refs]).score,
                "dataset_hour": (num_frames * stride_ms) / 1000.0 / 3600.0,
                "process_hour":
                num_time / 1000.0 / 3600.0,
                "num_examples":
                num_ins,
                "decode_method":
                self.config.decode.decoding_method,
            })
            f.write(data + '\n')

<<<<<<< HEAD
    @paddle.no_grad()
    def align(self):
        ctc_utils.ctc_align(self.config, self.model, self.align_loader,
                            self.config.decode.decode_batch_size,
                            self.config.stride_ms, self.vocab_list,
                            self.args.result_file)

=======
>>>>>>> 6272496d
    def load_inferspec(self):
        """infer model and input spec.

        Returns:
            nn.Layer: inference model
            List[paddle.static.InputSpec]: input spec.
        """
<<<<<<< HEAD
        from paddlespeech.s2t.models.u2 import U2InferModel
        infer_model = U2InferModel.from_pretrained(self.test_loader,
                                                   self.config.clone(),
                                                   self.args.checkpoint_path)
        feat_dim = self.test_loader.collate_fn.feature_size
=======
        from paddlespeech.s2t.models.u2_st import U2STInferModel
        infer_model = U2STInferModel.from_pretrained(self.test_loader,
                                                     self.config.model.clone(),
                                                     self.args.checkpoint_path)
        feat_dim = self.test_loader.feat_dim
>>>>>>> 6272496d
        input_spec = [
            paddle.static.InputSpec(shape=[1, None, feat_dim],
                                    dtype='float32'),  # audio, [B,T,D]
            paddle.static.InputSpec(shape=[1],
                                    dtype='int64'),  # audio_length, [B]
        ]
        return infer_model, input_spec

    @paddle.no_grad()
    def export(self):
        infer_model, input_spec = self.load_inferspec()
        assert isinstance(input_spec, list), type(input_spec)
        infer_model.eval()
        static_model = paddle.jit.to_static(infer_model, input_spec=input_spec)
        logger.info(f"Export code: {static_model.forward.code}")
        paddle.jit.save(static_model, self.args.export_path)<|MERGE_RESOLUTION|>--- conflicted
+++ resolved
@@ -268,104 +268,18 @@
 
     def setup_dataloader(self):
         config = self.config.clone()
-<<<<<<< HEAD
-        config.defrost()
-        config.keep_transcription_text = False
-
-        # train/valid dataset, return token ids
-        config.manifest = config.train_manifest
-        train_dataset = ManifestDataset.from_config(config)
-
-        config.manifest = config.dev_manifest
-        dev_dataset = ManifestDataset.from_config(config)
-
-        if config.model_conf.asr_weight > 0.:
-            Collator = TripletSpeechCollator
-            TestCollator = SpeechCollator
-        else:
-            TestCollator = Collator = SpeechCollator
-
-        collate_fn_train = Collator.from_config(config)
-        config.augmentation_config = ""
-        collate_fn_dev = Collator.from_config(config)
-
-        if self.parallel:
-            batch_sampler = SortagradDistributedBatchSampler(
-                train_dataset,
-                batch_size=config.batch_size,
-                num_replicas=None,
-                rank=None,
-                shuffle=True,
-                drop_last=True,
-                sortagrad=config.sortagrad,
-                shuffle_method=config.shuffle_method)
-        else:
-            batch_sampler = SortagradBatchSampler(
-                train_dataset,
-                shuffle=True,
-                batch_size=config.batch_size,
-                drop_last=True,
-                sortagrad=config.sortagrad,
-                shuffle_method=config.shuffle_method)
-        self.train_loader = DataLoader(
-            train_dataset,
-            batch_sampler=batch_sampler,
-            collate_fn=collate_fn_train,
-            num_workers=config.num_workers, )
-        self.valid_loader = DataLoader(
-            dev_dataset,
-            batch_size=config.batch_size,
-            shuffle=False,
-            drop_last=False,
-            collate_fn=collate_fn_dev,
-            num_workers=config.num_workers, )
-
-        # test dataset, return raw text
-        config.manifest = config.test_manifest
-        # filter test examples, will cause less examples, but no mismatch with training
-        # and can use large batch size , save training time, so filter test egs now.
-        # config.min_input_len = 0.0  # second
-        # config.max_input_len = float('inf')  # second
-        # config.min_output_len = 0.0  # tokens
-        # config.max_output_len = float('inf')  # tokens
-        # config.min_output_input_ratio = 0.00
-        # config.max_output_input_ratio = float('inf')
-        test_dataset = ManifestDataset.from_config(config)
-        # return text ord id
-        config.keep_transcription_text = True
-        config.augmentation_config = ""
-        decode_batch_size = config.get('decode', dict()).get(
-            'decode_batch_size', 1)
-        self.test_loader = DataLoader(
-            test_dataset,
-            batch_size=decode_batch_size,
-            shuffle=False,
-            drop_last=False,
-            collate_fn=TestCollator.from_config(config),
-            num_workers=config.num_workers, )
-        # return text token id
-        config.keep_transcription_text = False
-        self.align_loader = DataLoader(
-            test_dataset,
-            batch_size=decode_batch_size,
-            shuffle=False,
-            drop_last=False,
-            collate_fn=TestCollator.from_config(config),
-            num_workers=config.num_workers, )
-        logger.info("Setup train/valid/test/align Dataloader!")
-=======
-
-        load_transcript = True if config.model.model_conf.asr_weight > 0 else False
+
+        load_transcript = True if config.model_conf.asr_weight > 0 else False
 
         if self.train:
             # train/valid dataset, return token ids
             self.train_loader = BatchDataLoader(
-                json_file=config.data.train_manifest,
+                json_file=config.train_manifest,
                 train_mode=True,
                 sortagrad=False,
-                batch_size=config.collator.batch_size,
-                maxlen_in=config.collator.maxlen_in,
-                maxlen_out=config.collator.maxlen_out,
+                batch_size=config.batch_size,
+                maxlen_in=config.maxlen_in,
+                maxlen_out=config.maxlen_out,
                 minibatches=0,
                 mini_batch_size=1,
                 batch_count='auto',
@@ -373,19 +287,18 @@
                 batch_frames_in=0,
                 batch_frames_out=0,
                 batch_frames_inout=0,
-                preprocess_conf=config.collator.
-                augmentation_config,  # aug will be off when train_mode=False
-                n_iter_processes=config.collator.num_workers,
+                preprocess_conf=config.augmentation_config,  # aug will be off when train_mode=False
+                n_iter_processes=config.num_workers,
                 subsampling_factor=1,
                 load_aux_output=load_transcript,
                 num_encs=1,
                 dist_sampler=True)
 
             self.valid_loader = BatchDataLoader(
-                json_file=config.data.dev_manifest,
+                json_file=config.dev_manifest,
                 train_mode=False,
                 sortagrad=False,
-                batch_size=config.collator.batch_size,
+                batch_size=config.batch_size,
                 maxlen_in=float('inf'),
                 maxlen_out=float('inf'),
                 minibatches=0,
@@ -395,9 +308,8 @@
                 batch_frames_in=0,
                 batch_frames_out=0,
                 batch_frames_inout=0,
-                preprocess_conf=config.collator.
-                augmentation_config,  # aug will be off when train_mode=False
-                n_iter_processes=config.collator.num_workers,
+                preprocess_conf=config.augmentation_config,  # aug will be off when train_mode=False
+                n_iter_processes=config.num_workers,
                 subsampling_factor=1,
                 load_aux_output=load_transcript,
                 num_encs=1,
@@ -405,11 +317,12 @@
             logger.info("Setup train/valid Dataloader!")
         else:
             # test dataset, return raw text
+            decode_batch_size = config.get('decode',dict()).get('decode_batch_size', 1)
             self.test_loader = BatchDataLoader(
                 json_file=config.data.test_manifest,
                 train_mode=False,
                 sortagrad=False,
-                batch_size=config.decoding.batch_size,
+                batch_size=decode_batch_size,
                 maxlen_in=float('inf'),
                 maxlen_out=float('inf'),
                 minibatches=0,
@@ -419,15 +332,13 @@
                 batch_frames_in=0,
                 batch_frames_out=0,
                 batch_frames_inout=0,
-                preprocess_conf=config.collator.
-                augmentation_config,  # aug will be off when train_mode=False
-                n_iter_processes=config.collator.num_workers,
+                preprocess_conf=config.augmentation_config,  # aug will be off when train_mode=False
+                n_iter_processes=config.num_workers,
                 subsampling_factor=1,
                 num_encs=1,
                 dist_sampler=False)
 
             logger.info("Setup test Dataloader!")
->>>>>>> 6272496d
 
     def setup_model(self):
         config = self.config
@@ -542,34 +453,19 @@
 
     def translate(self, audio, audio_len):
         """"E2E translation from extracted audio feature"""
-<<<<<<< HEAD
         decode_cfg = self.config.decode
-        text_feature = self.test_loader.collate_fn.text_feature
-=======
-        cfg = self.config.decoding
->>>>>>> 6272496d
         self.model.eval()
 
         hyps = self.model.decode(
             audio,
             audio_len,
-<<<<<<< HEAD
-            text_feature=text_feature,
+            text_feature=self.text_feature,
             decoding_method=decode_cfg.decoding_method,
             beam_size=decode_cfg.beam_size,
             word_reward=decode_cfg.word_reward,
             decoding_chunk_size=decode_cfg.decoding_chunk_size,
             num_decoding_left_chunks=decode_cfg.num_decoding_left_chunks,
             simulate_streaming=decode_cfg.simulate_streaming)
-=======
-            text_feature=self.text_feature,
-            decoding_method=cfg.decoding_method,
-            beam_size=cfg.beam_size,
-            word_reward=cfg.word_reward,
-            decoding_chunk_size=cfg.decoding_chunk_size,
-            num_decoding_left_chunks=cfg.num_decoding_left_chunks,
-            simulate_streaming=cfg.simulate_streaming)
->>>>>>> 6272496d
         return hyps
 
     def compute_translation_metrics(self,
@@ -590,24 +486,14 @@
         hyps = self.model.decode(
             audio,
             audio_len,
-<<<<<<< HEAD
-            text_feature=text_feature,
+            text_feature=self.text_feature,
             decoding_method=decode_cfg.decoding_method,
             beam_size=decode_cfg.beam_size,
             word_reward=decode_cfg.word_reward,
             decoding_chunk_size=decode_cfg.decoding_chunk_size,
             num_decoding_left_chunks=decode_cfg.num_decoding_left_chunks,
             simulate_streaming=decode_cfg.simulate_streaming)
-=======
-            text_feature=self.text_feature,
-            decoding_method=cfg.decoding_method,
-            beam_size=cfg.beam_size,
-            word_reward=cfg.word_reward,
-            decoding_chunk_size=cfg.decoding_chunk_size,
-            num_decoding_left_chunks=cfg.num_decoding_left_chunks,
-            simulate_streaming=cfg.simulate_streaming)
-
->>>>>>> 6272496d
+
         decode_time = time.time() - start_time
 
         for utt, target, result in zip(utts, refs, hyps):
@@ -689,16 +575,6 @@
             })
             f.write(data + '\n')
 
-<<<<<<< HEAD
-    @paddle.no_grad()
-    def align(self):
-        ctc_utils.ctc_align(self.config, self.model, self.align_loader,
-                            self.config.decode.decode_batch_size,
-                            self.config.stride_ms, self.vocab_list,
-                            self.args.result_file)
-
-=======
->>>>>>> 6272496d
     def load_inferspec(self):
         """infer model and input spec.
 
@@ -706,19 +582,11 @@
             nn.Layer: inference model
             List[paddle.static.InputSpec]: input spec.
         """
-<<<<<<< HEAD
-        from paddlespeech.s2t.models.u2 import U2InferModel
-        infer_model = U2InferModel.from_pretrained(self.test_loader,
-                                                   self.config.clone(),
-                                                   self.args.checkpoint_path)
-        feat_dim = self.test_loader.collate_fn.feature_size
-=======
         from paddlespeech.s2t.models.u2_st import U2STInferModel
         infer_model = U2STInferModel.from_pretrained(self.test_loader,
-                                                     self.config.model.clone(),
+                                                     self.config.clone(),
                                                      self.args.checkpoint_path)
         feat_dim = self.test_loader.feat_dim
->>>>>>> 6272496d
         input_spec = [
             paddle.static.InputSpec(shape=[1, None, feat_dim],
                                     dtype='float32'),  # audio, [B,T,D]
