# This is the parameter configuration file for PaddleSpeech Serving.

#################################################################################
#                             SERVER SETTING                                    #
#################################################################################
host: 0.0.0.0
<<<<<<< HEAD
port: 8096
=======
port: 8090
>>>>>>> 0cde9f87

# The task format in the engin_list is: <speech task>_<engine type>
# task choices = ['asr_online', 'tts_online']
# protocol = ['websocket', 'http'] (only one can be selected).
# websocket only support online engine type.
protocol: 'websocket'
engine_list: ['asr_online']


#################################################################################
#                                ENGINE CONFIG                                  #
#################################################################################

# ################################### ASR #########################################
# ################### speech task: asr; engine_type: online #######################
# asr_online:
#     model_type: 'deepspeech2online_aishell'
#     am_model: # the pdmodel file of am static model [optional]
#     am_params:  # the pdiparams file of am static model [optional]
#     lang: 'zh'
#     sample_rate: 16000
#     cfg_path: 
#     decode_method: 
#     force_yes: True

#     am_predictor_conf:
#         device:  # set 'gpu:id' or 'cpu'
#         switch_ir_optim: True
#         glog_info: False  # True -> print glog
#         summary: True  # False -> do not show predictor config

#     chunk_buffer_conf:
#         frame_duration_ms: 80
#         shift_ms: 40
#         sample_rate: 16000
#         sample_width: 2

#     vad_conf:
#         aggressiveness: 2
#         sample_rate: 16000
#         frame_duration_ms: 20
#         sample_width: 2
#         padding_ms: 200
#         padding_ratio: 0.9



################################### ASR #########################################
################### speech task: asr; engine_type: online #######################
asr_online:
    model_type: 'conformer2online_aishell'
    am_model: # the pdmodel file of am static model [optional]
    am_params:  # the pdiparams file of am static model [optional]
    lang: 'zh'
    sample_rate: 16000
    cfg_path: 
    decode_method: 
    force_yes: True

    am_predictor_conf:
        device:  # set 'gpu:id' or 'cpu'
        switch_ir_optim: True
        glog_info: False  # True -> print glog
        summary: True  # False -> do not show predictor config

    chunk_buffer_conf:
        frame_duration_ms: 85
        shift_ms: 40
        sample_rate: 16000
        sample_width: 2

    # vad_conf:
    #     aggressiveness: 2
    #     sample_rate: 16000
    #     frame_duration_ms: 20
    #     sample_width: 2
    #     padding_ms: 200
    #     padding_ratio: 0.9<|MERGE_RESOLUTION|>--- conflicted
+++ resolved
@@ -4,11 +4,7 @@
 #                             SERVER SETTING                                    #
 #################################################################################
 host: 0.0.0.0
-<<<<<<< HEAD
-port: 8096
-=======
 port: 8090
->>>>>>> 0cde9f87
 
 # The task format in the engin_list is: <speech task>_<engine type>
 # task choices = ['asr_online', 'tts_online']
