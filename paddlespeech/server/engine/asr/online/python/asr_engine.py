# Copyright (c) 2022 PaddlePaddle Authors. All Rights Reserved.
#
# Licensed under the Apache License, Version 2.0 (the "License");
# you may not use this file except in compliance with the License.
# You may obtain a copy of the License at
#
#     http://www.apache.org/licenses/LICENSE-2.0
#
# Unless required by applicable law or agreed to in writing, software
# distributed under the License is distributed on an "AS IS" BASIS,
# WITHOUT WARRANTIES OR CONDITIONS OF ANY KIND, either express or implied.
# See the License for the specific language governing permissions and
# limitations under the License.
import os
import sys
from typing import ByteString
from typing import Optional

import numpy as np
import paddle
from numpy import float32
from yacs.config import CfgNode

from paddlespeech.audio.transform.transformation import Transformation
from paddlespeech.cli.asr.infer import ASRExecutor
from paddlespeech.cli.log import logger
from paddlespeech.resource import CommonTaskResource
from paddlespeech.s2t.frontend.featurizer.text_featurizer import TextFeaturizer
from paddlespeech.s2t.modules.ctc import CTCDecoder
from paddlespeech.s2t.utils.tensor_utils import add_sos_eos
from paddlespeech.s2t.utils.tensor_utils import pad_sequence
from paddlespeech.s2t.utils.utility import UpdateConfig
from paddlespeech.server.engine.asr.online.ctc_endpoint import OnlineCTCEndpoingOpt
from paddlespeech.server.engine.asr.online.ctc_endpoint import OnlineCTCEndpoint
from paddlespeech.server.engine.asr.online.ctc_search import CTCPrefixBeamSearch
from paddlespeech.server.engine.base_engine import BaseEngine
from paddlespeech.server.utils.paddle_predictor import init_predictor
from paddlespeech.utils.env import MODEL_HOME

__all__ = ['PaddleASRConnectionHanddler', 'ASRServerExecutor', 'ASREngine']


# ASR server connection process class
class PaddleASRConnectionHanddler:
    def __init__(self, asr_engine):
        """Init a Paddle ASR Connection Handler instance

        Args:
            asr_engine (ASREngine): the global asr engine
        """
        super().__init__()
        logger.debug(
            "create an paddle asr connection handler to process the websocket connection"
        )
        self.config = asr_engine.config  # server config
        self.model_config = asr_engine.executor.config
        self.asr_engine = asr_engine

        # model_type, sample_rate and text_feature is shared for deepspeech2 and conformer
        self.model_type = self.asr_engine.executor.model_type
        self.sample_rate = self.asr_engine.executor.sample_rate
        # tokens to text
        self.text_feature = self.asr_engine.executor.text_feature

        # extract feat, new only fbank in conformer model
        self.preprocess_conf = self.model_config.preprocess_config
        self.preprocess_args = {"train": False}
        self.preprocessing = Transformation(self.preprocess_conf)

        # frame window and frame shift, in samples unit
        self.win_length = self.preprocess_conf.process[0]['win_length']
        self.n_shift = self.preprocess_conf.process[0]['n_shift']

        assert self.preprocess_conf.process[0]['fs'] == self.sample_rate, (
            self.sample_rate, self.preprocess_conf.process[0]['fs'])
        self.frame_shift_in_ms = int(
            self.n_shift / self.preprocess_conf.process[0]['fs'] * 1000)

        self.continuous_decoding = self.config.get("continuous_decoding", False)
        self.init_decoder()
        self.reset()


    def init_decoder(self):
        if "deepspeech2" in self.model_type:
            assert self.continuous_decoding is False, "ds2 model not support endpoint"
            self.am_predictor = self.asr_engine.executor.am_predictor

            self.decoder = CTCDecoder(
                odim=self.model_config.output_dim,  # <blank> is in  vocab
                enc_n_units=self.model_config.rnn_layer_size * 2,
                blank_id=self.model_config.blank_id,
                dropout_rate=0.0,
                reduction=True,  # sum
                batch_average=True,  # sum / batch_size
                grad_norm_type=self.model_config.get('ctc_grad_norm_type',
                                                     None))

            cfg = self.model_config.decode
            decode_batch_size = 1  # for online
            self.decoder.init_decoder(
                decode_batch_size, self.text_feature.vocab_list,
                cfg.decoding_method, cfg.lang_model_path, cfg.alpha, cfg.beta,
                cfg.beam_size, cfg.cutoff_prob, cfg.cutoff_top_n,
                cfg.num_proc_bsearch)

        elif "conformer" in self.model_type or "transformer" in self.model_type:
            # acoustic model
            self.model = self.asr_engine.executor.model
            self.continuous_decoding = self.config.continuous_decoding
            logger.debug(f"continue decoding: {self.continuous_decoding}")

            # ctc decoding config
            self.ctc_decode_config = self.asr_engine.executor.config.decode
            self.searcher = CTCPrefixBeamSearch(self.ctc_decode_config)

            # ctc endpoint
            self.endpoint_opt = OnlineCTCEndpoingOpt(
                frame_shift_in_ms=self.frame_shift_in_ms, blank=0)
            self.endpointer = OnlineCTCEndpoint(self.endpoint_opt)
        else:
            raise ValueError(f"Not supported: {self.model_type}")

    def model_reset(self):
        # cache for audio and feat
        self.remained_wav = None
        self.cached_feat = None

        if "deepspeech2" in self.model_type:
            return

        ## conformer
        # cache for conformer online
        self.att_cache = paddle.zeros([0, 0, 0, 0])
        self.cnn_cache = paddle.zeros([0, 0, 0, 0])

        self.encoder_out = None
        # conformer decoding state
        self.offset = 0  # global offset in decoding frame unit

        ## just for record info
        self.chunk_num = 0  # global decoding chunk num, not used

    def output_reset(self):
        ## outputs
        # partial/ending decoding results
        self.result_transcripts = ['']
        # token timestamp result
        self.word_time_stamp = []

        ## just for record
        self.hyps = []

        # one best timestamp viterbi prob is large.
        self.time_stamp = []

    def reset_continuous_decoding(self):
        """
        when in continous decoding, reset for next utterance.
        """
        self.global_frame_offset = self.num_frames
        self.model_reset()
        self.searcher.reset()
        self.endpointer.reset()

        # reset hys will trancate history transcripts.
        # self.output_reset()

    def reset(self):
        if "deepspeech2" in self.model_type:
            # for deepspeech2
            # init state
            self.chunk_state_h_box = np.zeros(
                (self.model_config.num_rnn_layers, 1,
                 self.model_config.rnn_layer_size),
                dtype=float32)
            self.chunk_state_c_box = np.zeros(
                (self.model_config.num_rnn_layers, 1,
                 self.model_config.rnn_layer_size),
                dtype=float32)
            self.decoder.reset_decoder(batch_size=1)

        if "conformer" in self.model_type or "transformer" in self.model_type:
            self.searcher.reset()
            self.endpointer.reset()

        self.device = None

        ## common
        # global sample and frame step
        self.num_samples = 0
        self.global_frame_offset = 0
        # frame step of cur utterance
        self.num_frames = 0

        ## endpoint
        self.endpoint_state = False  # True for detect endpoint

        ## conformer
        self.model_reset()

        ## outputs
        self.output_reset()

    def extract_feat(self, samples: ByteString):
        logger.info("Online ASR extract the feat")
        samples = np.frombuffer(samples, dtype=np.int16)
        assert samples.ndim == 1

        self.num_samples += samples.shape[0]
        logger.debug(
            f"This package receive {samples.shape[0]} pcm data. Global samples:{self.num_samples}"
        )

        # self.reamined_wav stores all the samples,
        # include the original remained_wav and this package samples
        if self.remained_wav is None:
            self.remained_wav = samples
        else:
            assert self.remained_wav.ndim == 1  # (T,)
            self.remained_wav = np.concatenate([self.remained_wav, samples])
        logger.debug(
            f"The concatenation of remain and now audio samples length is: {self.remained_wav.shape}"
        )

        if len(self.remained_wav) < self.win_length:
            # samples not enough for feature window
            return 0

        # fbank
        x_chunk = self.preprocessing(self.remained_wav, **self.preprocess_args)
        x_chunk = paddle.to_tensor(x_chunk, dtype="float32").unsqueeze(axis=0)

        # feature cache
        if self.cached_feat is None:
            self.cached_feat = x_chunk
        else:
            assert (len(x_chunk.shape) == 3)  # (B,T,D)
            assert (len(self.cached_feat.shape) == 3)  # (B,T,D)
            self.cached_feat = paddle.concat(
                [self.cached_feat, x_chunk], axis=1)

        # set the feat device
        if self.device is None:
            self.device = self.cached_feat.place

        # cur frame step
        num_frames = x_chunk.shape[1]

        # global frame step
        self.num_frames += num_frames

        # update remained wav
        self.remained_wav = self.remained_wav[self.n_shift * num_frames:]

        logger.debug(
            f"process the audio feature success, the cached feat shape: {self.cached_feat.shape}"
        )
        logger.debug(
            f"After extract feat, the cached remain the audio samples: {self.remained_wav.shape}"
        )
        logger.debug(f"global samples: {self.num_samples}")
        logger.debug(f"global frames: {self.num_frames}")

    def decode(self, is_finished=False):
        """advance decoding

        Args:
            is_finished (bool, optional): Is last frame or not. Defaults to False.

        Returns:
            None: 
        """
        if "deepspeech2" in self.model_type:
            decoding_chunk_size = 1  # decoding chunk size = 1. int decoding frame unit

            context = 7  # context=7, in audio frame unit
            subsampling = 4  # subsampling=4, in audio frame unit

            cached_feature_num = context - subsampling
            # decoding window for model, in audio frame unit
            decoding_window = (decoding_chunk_size - 1) * subsampling + context
            # decoding stride for model, in audio frame unit
            stride = subsampling * decoding_chunk_size

            if self.cached_feat is None:
                logger.debug("no audio feat, please input more pcm data")
                return

            num_frames = self.cached_feat.shape[1]
            logger.debug(
                f"Required decoding window {decoding_window} frames, and the connection has {num_frames} frames"
            )

            # the cached feat must be larger decoding_window
            if num_frames < decoding_window and not is_finished:
                logger.debug(
                    f"frame feat num is less than {decoding_window}, please input more pcm data"
                )
                return None, None

            # if is_finished=True, we need at least context frames
            if num_frames < context:
                logger.debug(
                    "flast {num_frames} is less than context {context} frames, and we cannot do model forward"
                )
                return None, None

            logger.info("start to do model forward")
            # num_frames - context + 1 ensure that current frame can get context window
            if is_finished:
                # if get the finished chunk, we need process the last context
                left_frames = context
            else:
                # we only process decoding_window frames for one chunk
                left_frames = decoding_window

            end = None
            for cur in range(0, num_frames - left_frames + 1, stride):
                end = min(cur + decoding_window, num_frames)

                # extract the audio
                x_chunk = self.cached_feat[:, cur:end, :].numpy()
                x_chunk_lens = np.array([x_chunk.shape[1]])

                trans_best = self.decode_one_chunk(x_chunk, x_chunk_lens)

            self.result_transcripts = [trans_best]

            # update feat cache
            self.cached_feat = self.cached_feat[:, end - cached_feature_num:, :]

            # return trans_best[0]
        elif "conformer" in self.model_type or "transformer" in self.model_type:
            try:
                logger.info(
                    f"we will use the transformer like model : {self.model_type}"
                )
                self.advance_decoding(is_finished)
                self.update_result()

            except Exception as e:
                logger.exception(e)
        else:
            raise Exception("invalid model name")

    @paddle.no_grad()
    def decode_one_chunk(self, x_chunk, x_chunk_lens):
        """forward one chunk frames

        Args:
            x_chunk (np.ndarray): (B,T,D), audio frames.
            x_chunk_lens ([type]): (B,), audio frame lens

        Returns:
            logprob: poster probability.
        """
        logger.debug("start to decoce one chunk for deepspeech2")
        input_names = self.am_predictor.get_input_names()
        audio_handle = self.am_predictor.get_input_handle(input_names[0])
        audio_len_handle = self.am_predictor.get_input_handle(input_names[1])
        h_box_handle = self.am_predictor.get_input_handle(input_names[2])
        c_box_handle = self.am_predictor.get_input_handle(input_names[3])

        audio_handle.reshape(x_chunk.shape)
        audio_handle.copy_from_cpu(x_chunk)

        audio_len_handle.reshape(x_chunk_lens.shape)
        audio_len_handle.copy_from_cpu(x_chunk_lens)

        h_box_handle.reshape(self.chunk_state_h_box.shape)
        h_box_handle.copy_from_cpu(self.chunk_state_h_box)

        c_box_handle.reshape(self.chunk_state_c_box.shape)
        c_box_handle.copy_from_cpu(self.chunk_state_c_box)

        output_names = self.am_predictor.get_output_names()
        output_handle = self.am_predictor.get_output_handle(output_names[0])
        output_lens_handle = self.am_predictor.get_output_handle(
            output_names[1])
        output_state_h_handle = self.am_predictor.get_output_handle(
            output_names[2])
        output_state_c_handle = self.am_predictor.get_output_handle(
            output_names[3])

        self.am_predictor.run()

        output_chunk_probs = output_handle.copy_to_cpu()
        output_chunk_lens = output_lens_handle.copy_to_cpu()
        self.chunk_state_h_box = output_state_h_handle.copy_to_cpu()
        self.chunk_state_c_box = output_state_c_handle.copy_to_cpu()

        self.decoder.next(output_chunk_probs, output_chunk_lens)
        trans_best, trans_beam = self.decoder.decode()
        logger.debug(f"decode one best result for deepspeech2: {trans_best[0]}")
        return trans_best[0]

    @paddle.no_grad()
    def advance_decoding(self, is_finished=False):
        if "deepspeech" in self.model_type:
            return

        # reset endpiont state
        self.endpoint_state = False

        logger.debug(
            "Conformer/Transformer: start to decode with advanced_decoding method"
        )
        cfg = self.ctc_decode_config

        # cur chunk size, in decoding frame unit, e.g. 16
        decoding_chunk_size = cfg.decoding_chunk_size
        # using num of history chunks, e.g -1
        num_decoding_left_chunks = cfg.num_decoding_left_chunks
        assert decoding_chunk_size > 0

        # e.g. 4
        subsampling = self.model.encoder.embed.subsampling_rate
        # e.g. 7
        context = self.model.encoder.embed.right_context + 1

        # processed chunk feature cached for next chunk, e.g. 3
        cached_feature_num = context - subsampling

        # decoding window, in audio frame unit
        decoding_window = (decoding_chunk_size - 1) * subsampling + context
        # decoding stride, in audio frame unit
        stride = subsampling * decoding_chunk_size

        if self.cached_feat is None:
            logger.debug("no audio feat, please input more pcm data")
            return

        # (B=1,T,D)
        num_frames = self.cached_feat.shape[1]
        logger.debug(
            f"Required decoding window {decoding_window} frames, and the connection has {num_frames} frames"
        )

        # the cached feat must be larger decoding_window
        if num_frames < decoding_window and not is_finished:
            logger.debug(
                f"frame feat num is less than {decoding_window}, please input more pcm data"
            )
            return None, None

        # if is_finished=True, we need at least context frames
        if num_frames < context:
            logger.debug(
                "flast {num_frames} is less than context {context} frames, and we cannot do model forward"
            )
            return None, None

        logger.info("start to do model forward")

        # num_frames - context + 1 ensure that current frame can get context window
        if is_finished:
            # if get the finished chunk, we need process the last context
            left_frames = context
        else:
            # we only process decoding_window frames for one chunk
            left_frames = decoding_window

        # hist of chunks, in deocding frame unit
        required_cache_size = decoding_chunk_size * num_decoding_left_chunks

        # record the end for removing the processed feat
        outputs = []
        end = None
        for cur in range(0, num_frames - left_frames + 1, stride):
            end = min(cur + decoding_window, num_frames)

            # global chunk_num
            self.chunk_num += 1
            # cur chunk
            chunk_xs = self.cached_feat[:, cur:end, :]
            # forward chunk
<<<<<<< HEAD
            (y, self.att_cache, self.cnn_cache) = self.model.encoder.forward_chunk(
                  chunk_xs, self.offset, required_cache_size,
                  self.att_cache, self.cnn_cache)

=======
            (y, self.att_cache,
             self.cnn_cache) = self.model.encoder.forward_chunk(
                 chunk_xs,
                 self.offset,
                 required_cache_size,
                 att_cache=self.att_cache,
                 cnn_cache=self.cnn_cache)
>>>>>>> 5e714ecb
            outputs.append(y)

            # update the global offset, in decoding frame unit
            self.offset += y.shape[1]

        ys = paddle.cat(outputs, 1)
        if self.encoder_out is None:
            self.encoder_out = ys
        else:
            self.encoder_out = paddle.concat([self.encoder_out, ys], axis=1)
        logger.debug(
            f"This connection handler encoder out shape: {self.encoder_out.shape}"
        )

        # get the ctc probs
        ctc_probs = self.model.ctc.log_softmax(ys)  # (1, maxlen, vocab_size)
        ctc_probs = ctc_probs.squeeze(0)

        ## decoding
        # advance decoding
        self.searcher.search(ctc_probs, self.cached_feat.place)
        # get one best hyps
        self.hyps = self.searcher.get_one_best_hyps()

        # endpoint
        if not is_finished:

            def contain_nonsilence():
                return len(self.hyps) > 0 and len(self.hyps[0]) > 0

            decoding_something = contain_nonsilence()
            if self.endpointer.endpoint_detected(ctc_probs.numpy(),
                                                 decoding_something):
                self.endpoint_state = True
                logger.debug(
                    f"Endpoint is detected at {self.num_frames} frame.")

        # advance cache of feat
        assert self.cached_feat.shape[0] == 1  #(B=1,T,D)
        assert end >= cached_feature_num
        self.cached_feat = self.cached_feat[:, end - cached_feature_num:, :]
        assert len(
            self.cached_feat.shape
        ) == 3, f"current cache feat shape is: {self.cached_feat.shape}"

    def update_result(self):
        """Conformer/Transformer hyps to result.
        """
        logger.debug("update the final result")
        hyps = self.hyps

        # output results and tokenids
        self.result_transcripts = [
            self.text_feature.defeaturize(hyp) for hyp in hyps
        ]
        self.result_tokenids = [hyp for hyp in hyps]

    def get_result(self):
        """return partial/ending asr result.

        Returns:
            str: one best result of partial/ending.
        """
        if len(self.result_transcripts) > 0:
            return self.result_transcripts[0]
        else:
            return ''

    def get_word_time_stamp(self):
        """return token timestamp result.

        Returns:
            list: List of ('w':token, 'bg':time, 'ed':time)
        """
        return self.word_time_stamp

    @paddle.no_grad()
    def rescoring(self):
        """Second-Pass Decoding,
        only for conformer and transformer model.
        """
        if "deepspeech2" in self.model_type:
            logger.debug("deepspeech2 not support rescoring decoding.")
            return

        if "attention_rescoring" != self.ctc_decode_config.decoding_method:
            logger.debug(
                f"decoding method not match: {self.ctc_decode_config.decoding_method}, need attention_rescoring"
            )
            return

        logger.debug("rescoring the final result")

        # last decoding for last audio
        self.searcher.finalize_search()
        # update beam search results
        self.update_result()

        beam_size = self.ctc_decode_config.beam_size
        hyps = self.searcher.get_hyps()
        if hyps is None or len(hyps) == 0:
            logger.info("No Hyps!")
            return

        # rescore by decoder post probability

        # assert len(hyps) == beam_size
        # list of Tensor
        hyp_list = []
        for hyp in hyps:
            hyp_content = hyp[0]
            # Prevent the hyp is empty
            if len(hyp_content) == 0:
                hyp_content = (self.model.ctc.blank_id, )

            hyp_content = paddle.to_tensor(
                hyp_content, place=self.device, dtype=paddle.long)
            hyp_list.append(hyp_content)

        hyps_pad = pad_sequence(
            hyp_list, batch_first=True, padding_value=self.model.ignore_id)
        hyps_lens = paddle.to_tensor(
            [len(hyp[0]) for hyp in hyps], place=self.device,
            dtype=paddle.long)  # (beam_size,)
        hyps_pad, _ = add_sos_eos(hyps_pad, self.model.sos, self.model.eos,
                                  self.model.ignore_id)
        hyps_lens = hyps_lens + 1  # Add <sos> at begining

        encoder_out = self.encoder_out.repeat(beam_size, 1, 1)
        encoder_mask = paddle.ones(
            (beam_size, 1, encoder_out.shape[1]), dtype=paddle.bool)
        decoder_out, _ = self.model.decoder(
            encoder_out, encoder_mask, hyps_pad,
            hyps_lens)  # (beam_size, max_hyps_len, vocab_size)
        # ctc score in ln domain
        decoder_out = paddle.nn.functional.log_softmax(decoder_out, axis=-1)
        decoder_out = decoder_out.numpy()

        # Only use decoder score for rescoring
        best_score = -float('inf')
        best_index = 0
        # hyps is List[(Text=List[int], Score=float)], len(hyps)=beam_size
        for i, hyp in enumerate(hyps):
            score = 0.0
            for j, w in enumerate(hyp[0]):
                score += decoder_out[i][j][w]

            # last decoder output token is `eos`, for laste decoder input token.
            score += decoder_out[i][len(hyp[0])][self.model.eos]
            # add ctc score (which in ln domain)
            score += hyp[1] * self.ctc_decode_config.ctc_weight

            if score > best_score:
                best_score = score
                best_index = i

        # update the one best result
        # hyps stored the beam results and each fields is:

        logger.info(f"best hyp index: {best_index}")
        # logger.info(f'best result: {hyps[best_index]}')
        # the field of the hyps is:
        ## asr results
        # hyps[0][0]: the sentence word-id in the vocab with a tuple
        # hyps[0][1]: the sentence decoding probability with all paths
        ## timestamp
        # hyps[0][2]: viterbi_blank ending probability
        # hyps[0][3]: viterbi_non_blank dending probability
        # hyps[0][4]: current_token_prob,
        # hyps[0][5]: times_viterbi_blank ending timestamp,
        # hyps[0][6]: times_titerbi_non_blank encding timestamp.
        self.hyps = [hyps[best_index][0]]
        logger.info(f"best hyp ids: {self.hyps}")

        # update the hyps time stamp
        self.time_stamp = hyps[best_index][5] if hyps[best_index][2] > hyps[
            best_index][3] else hyps[best_index][6]
        logger.info(f"time stamp: {self.time_stamp}")

        # update one best result
        self.update_result()

        # update each word start and end time stamp
        # decoding frame to audio frame
        decode_frame_shift = self.model.encoder.embed.subsampling_rate
        decode_frame_shift_in_sec = decode_frame_shift * (self.n_shift /
                                                          self.sample_rate)
        logger.info(f"decode frame shift in sec: {decode_frame_shift_in_sec}")

        global_offset_in_sec = self.global_frame_offset * self.frame_shift_in_ms / 1000.0
        logger.info(f"global offset: {global_offset_in_sec} sec.")

        word_time_stamp = []
        for idx, _ in enumerate(self.time_stamp):
            start = (self.time_stamp[idx - 1] + self.time_stamp[idx]
                     ) / 2.0 if idx > 0 else 0
            start = start * decode_frame_shift_in_sec

            end = (self.time_stamp[idx] + self.time_stamp[idx + 1]
                   ) / 2.0 if idx < len(self.time_stamp) - 1 else self.offset

            end = end * decode_frame_shift_in_sec
            word_time_stamp.append({
                "w": self.result_transcripts[0][idx],
                "bg": global_offset_in_sec + start,
                "ed": global_offset_in_sec + end
            })

        self.word_time_stamp = word_time_stamp
        logger.info(f"word time stamp: {self.word_time_stamp}")


class ASRServerExecutor(ASRExecutor):
    def __init__(self):
        super().__init__()
        self.task_resource = CommonTaskResource(
            task='asr', model_format='dynamic', inference_mode='online')

    def update_config(self) -> None:
        if "deepspeech2" in self.model_type:
            with UpdateConfig(self.config):
                # download lm
                self.config.decode.lang_model_path = os.path.join(
                    MODEL_HOME, 'language_model',
                    self.config.decode.lang_model_path)

            lm_url = self.task_resource.res_dict['lm_url']
            lm_md5 = self.task_resource.res_dict['lm_md5']
            logger.debug(f"Start to load language model {lm_url}")
            self.download_lm(
                lm_url,
                os.path.dirname(self.config.decode.lang_model_path), lm_md5)
        elif "conformer" in self.model_type or "transformer" in self.model_type:
            with UpdateConfig(self.config):
                logger.debug("start to create the stream conformer asr engine")
                # update the decoding method
                if self.decode_method:
                    self.config.decode.decoding_method = self.decode_method
                # update num_decoding_left_chunks
                if self.num_decoding_left_chunks:
                    assert self.num_decoding_left_chunks == -1 or self.num_decoding_left_chunks >= 0, "num_decoding_left_chunks should be -1 or >=0"
                    self.config.decode.num_decoding_left_chunks = self.num_decoding_left_chunks
                # we only support ctc_prefix_beam_search and attention_rescoring dedoding method
                # Generally we set the decoding_method to attention_rescoring
                if self.config.decode.decoding_method not in [
                        "ctc_prefix_beam_search", "attention_rescoring"
                ]:
                    logger.debug(
                        "we set the decoding_method to attention_rescoring")
                    self.config.decode.decoding_method = "attention_rescoring"

                assert self.config.decode.decoding_method in [
                    "ctc_prefix_beam_search", "attention_rescoring"
                ], f"we only support ctc_prefix_beam_search and attention_rescoring dedoding method, current decoding method is {self.config.decode.decoding_method}"
        else:
            raise Exception(f"not support: {self.model_type}")

    def init_model(self) -> None:
        if "deepspeech2" in self.model_type:
            # AM predictor
            logger.debug("ASR engine start to init the am predictor")
            self.am_predictor = init_predictor(
                model_file=self.am_model,
                params_file=self.am_params,
                predictor_conf=self.am_predictor_conf)
        elif "conformer" in self.model_type or "transformer" in self.model_type:
            # load model
            # model_type: {model_name}_{dataset}
            model_name = self.model_type[:self.model_type.rindex('_')]
            logger.debug(f"model name: {model_name}")
            model_class = self.task_resource.get_model_class(model_name)
            model = model_class.from_config(self.config)
            self.model = model
            self.model.set_state_dict(paddle.load(self.am_model))
            self.model.eval()
        else:
            raise Exception(f"not support: {self.model_type}")

    def _init_from_path(self,
                        model_type: str=None,
                        am_model: Optional[os.PathLike]=None,
                        am_params: Optional[os.PathLike]=None,
                        lang: str='zh',
                        sample_rate: int=16000,
                        cfg_path: Optional[os.PathLike]=None,
                        decode_method: str='attention_rescoring',
                        num_decoding_left_chunks: int=-1,
                        am_predictor_conf: dict=None):
        """
        Init model and other resources from a specific path.
        """
        if not model_type or not lang or not sample_rate:
            logger.error(
                "The model type or lang or sample rate is None, please input an valid server parameter yaml"
            )
            return False

        self.model_type = model_type
        self.sample_rate = sample_rate
        self.decode_method = decode_method
        self.num_decoding_left_chunks = num_decoding_left_chunks
        # conf for paddleinference predictor or onnx
        self.am_predictor_conf = am_predictor_conf
        logger.debug(f"model_type: {self.model_type}")

        sample_rate_str = '16k' if sample_rate == 16000 else '8k'
        tag = model_type + '-' + lang + '-' + sample_rate_str
        self.task_resource.set_task_model(model_tag=tag)

        if cfg_path is None or am_model is None or am_params is None:
            self.res_path = self.task_resource.res_dir
            self.cfg_path = os.path.join(
                self.res_path, self.task_resource.res_dict['cfg_path'])

            self.am_model = os.path.join(self.res_path,
                                         self.task_resource.res_dict['model'])
            self.am_params = os.path.join(self.res_path,
                                          self.task_resource.res_dict['params'])
        else:
            self.cfg_path = os.path.abspath(cfg_path)
            self.am_model = os.path.abspath(am_model)
            self.am_params = os.path.abspath(am_params)
            self.res_path = os.path.dirname(
                os.path.dirname(os.path.abspath(self.cfg_path)))

        logger.debug("Load the pretrained model:")
        logger.debug(f"  tag = {tag}")
        logger.debug(f"  res_path: {self.res_path}")
        logger.debug(f"  cfg path: {self.cfg_path}")
        logger.debug(f"  am_model path: {self.am_model}")
        logger.debug(f"  am_params path: {self.am_params}")

        #Init body.
        self.config = CfgNode(new_allowed=True)
        self.config.merge_from_file(self.cfg_path)

        if self.config.spm_model_prefix:
            self.config.spm_model_prefix = os.path.join(
                self.res_path, self.config.spm_model_prefix)
            logger.debug(f"spm model path: {self.config.spm_model_prefix}")

        self.vocab = self.config.vocab_filepath

        self.text_feature = TextFeaturizer(
            unit_type=self.config.unit_type,
            vocab=self.config.vocab_filepath,
            spm_model_prefix=self.config.spm_model_prefix)

        self.update_config()

        # AM predictor
        self.init_model()

        logger.debug(f"create the {model_type} model success")
        return True


class ASREngine(BaseEngine):
    """ASR server resource

    Args:
        metaclass: Defaults to Singleton.
    """

    def __init__(self):
        super(ASREngine, self).__init__()

    def init_model(self) -> bool:
        if not self.executor._init_from_path(
                model_type=self.config.model_type,
                am_model=self.config.am_model,
                am_params=self.config.am_params,
                lang=self.config.lang,
                sample_rate=self.config.sample_rate,
                cfg_path=self.config.cfg_path,
                decode_method=self.config.decode_method,
                num_decoding_left_chunks=self.config.num_decoding_left_chunks,
                am_predictor_conf=self.config.am_predictor_conf):
            return False
        return True

    def init(self, config: dict) -> bool:
        """init engine resource

        Args:
            config_file (str): config file

        Returns:
            bool: init failed or success
        """
        self.config = config
        self.executor = ASRServerExecutor()

        try:
            self.device = self.config.get("device", paddle.get_device())
            paddle.set_device(self.device)
        except BaseException as e:
            logger.error(
                f"Set device failed, please check if device '{self.device}' is already used and the parameter 'device' in the yaml file"
            )
            logger.error(
                "If all GPU or XPU is used, you can set the server to 'cpu'")
            sys.exit(-1)

        logger.debug(f"paddlespeech_server set the device: {self.device}")

        if not self.init_model():
            logger.error(
                "Init the ASR server occurs error, please check the server configuration yaml"
            )
            return False

        logger.info("Initialize ASR server engine successfully on device: %s." %
                    (self.device))

        return True

    def new_handler(self):
        """New handler from model.

        Returns:
            PaddleASRConnectionHanddler: asr handler instance
        """
        return PaddleASRConnectionHanddler(self)

    def preprocess(self, *args, **kwargs):
        raise NotImplementedError("Online not using this.")

    def run(self, *args, **kwargs):
        raise NotImplementedError("Online not using this.")

    def postprocess(self):
        raise NotImplementedError("Online not using this.")<|MERGE_RESOLUTION|>--- conflicted
+++ resolved
@@ -475,12 +475,6 @@
             # cur chunk
             chunk_xs = self.cached_feat[:, cur:end, :]
             # forward chunk
-<<<<<<< HEAD
-            (y, self.att_cache, self.cnn_cache) = self.model.encoder.forward_chunk(
-                  chunk_xs, self.offset, required_cache_size,
-                  self.att_cache, self.cnn_cache)
-
-=======
             (y, self.att_cache,
              self.cnn_cache) = self.model.encoder.forward_chunk(
                  chunk_xs,
@@ -488,7 +482,6 @@
                  required_cache_size,
                  att_cache=self.att_cache,
                  cnn_cache=self.cnn_cache)
->>>>>>> 5e714ecb
             outputs.append(y)
 
             # update the global offset, in decoding frame unit
