# Copyright (c) 2020 PaddlePaddle Authors. All Rights Reserved.
#
# Licensed under the Apache License, Version 2.0 (the "License");
# you may not use this file except in compliance with the License.
# You may obtain a copy of the License at
#
#     http://www.apache.org/licenses/LICENSE-2.0
#
# Unless required by applicable law or agreed to in writing, software
# distributed under the License is distributed on an "AS IS" BASIS,
# WITHOUT WARRANTIES OR CONDITIONS OF ANY KIND, either express or implied.
# See the License for the specific language governing permissions and
# limitations under the License.
import contextlib
import inspect
import io
import os
import subprocess as sp
import sys
from pathlib import Path

from setuptools import Command
from setuptools import find_packages
from setuptools import setup
from setuptools.command.develop import develop
from setuptools.command.install import install
from setuptools.command.test import test

HERE = Path(os.path.abspath(os.path.dirname(__file__)))

VERSION = '0.0.0'
COMMITID = 'none'

base = [
<<<<<<< HEAD
    "editdistance", "g2p_en", "g2pM", "h5py", "inflect", "jieba", "jsonlines",
    "kaldiio", "librosa==0.8.1", "loguru", "matplotlib", "nara_wpe",
    "onnxruntime", "pandas", "paddlenlp", "paddlespeech_feat", "praatio==5.0.0",
    "pypinyin", "pypinyin-dict", "python-dateutil", "pyworld", "resampy==0.2.2",
    "sacrebleu", "scipy", "sentencepiece~=0.1.96", "soundfile~=0.10",
    "textgrid", "timer", "tqdm", "typeguard", "visualdl", "webrtcvad",
    "yacs~=0.1.8", "prettytable", "zhon", "colorlog", "pathos == 0.2.8",
    "braceexpand", "pyyaml"
=======
    "editdistance",
    "g2p_en",
    "g2pM",
    "h5py",
    "inflect",
    "jieba",
    "jsonlines",
    "kaldiio",
    "librosa==0.8.1",
    "loguru",
    "matplotlib",
    "nara_wpe",
    "onnxruntime",
    "pandas",
    "paddlenlp",
    "paddlespeech_feat",
    "praatio==5.0.0",
    "pypinyin",
    "pypinyin-dict",
    "python-dateutil",
    "pyworld==0.2.12",
    "resampy==0.2.2",
    "sacrebleu",
    "scipy",
    "sentencepiece~=0.1.96",
    "soundfile~=0.10",
    "textgrid",
    "timer",
    "tqdm",
    "typeguard",
    "visualdl",
    "webrtcvad",
    "yacs~=0.1.8",
    "prettytable",
    "zhon",
    "colorlog",
    "pathos == 0.2.8"
>>>>>>> 1ce7bfef
]

server = [
    "fastapi",
    "uvicorn",
    "pattern_singleton",
    "websockets",
]

requirements = {
    "install":
    base + server,
    "develop": [
        "ConfigArgParse",
        "coverage",
        "gpustat",
        "paddlespeech_ctcdecoders",
        "phkit",
        "Pillow",
        "pybind11",
        "pypi-kenlm",
        "snakeviz",
        "sox",
        "soxbindings",
        "unidecode",
        "yq",
        "pre-commit",
    ]
}


def check_call(cmd: str, shell=False, executable=None):
    try:
        sp.check_call(
            cmd.split(),
            shell=shell,
            executable="/bin/bash" if shell else executable)
    except sp.CalledProcessError as e:
        print(
            f"{__file__}:{inspect.currentframe().f_lineno}: CMD: {cmd}, Error:",
            e.output,
            file=sys.stderr)
        raise e


def check_output(cmd: str, shell=False):
    try:
        out_bytes = sp.check_output(cmd.split())
    except sp.CalledProcessError as e:
        out_bytes = e.output  # Output generated before error
        code = e.returncode  # Return code
        print(
            f"{__file__}:{inspect.currentframe().f_lineno}: CMD: {cmd}, Error:",
            out_bytes,
            file=sys.stderr)
    return out_bytes.strip().decode('utf8')


@contextlib.contextmanager
def pushd(new_dir):
    old_dir = os.getcwd()
    os.chdir(new_dir)
    print(new_dir)
    yield
    os.chdir(old_dir)
    print(old_dir)


def read(*names, **kwargs):
    with io.open(
            os.path.join(os.path.dirname(__file__), *names),
            encoding=kwargs.get("encoding", "utf8")) as fp:
        return fp.read()


def _remove(files: str):
    for f in files:
        f.unlink()


################################# Install ##################################


def _post_install(install_lib_dir):
    # tools/make
    tool_dir = HERE / "tools"
    _remove(tool_dir.glob("*.done"))
    with pushd(tool_dir):
        check_call("make")
    print("tools install.")

    # ctcdecoder
    ctcdecoder_dir = HERE / 'third_party/ctc_decoders'
    with pushd(ctcdecoder_dir):
        check_call("bash -e setup.sh")
    print("ctcdecoder install.")


class DevelopCommand(develop):
    def run(self):
        develop.run(self)
        # must after develop.run, or pkg install by shell will not see
        self.execute(_post_install, (self.install_lib, ), msg="Post Install...")


class InstallCommand(install):
    def run(self):
        install.run(self)


class TestCommand(test):
    def finalize_options(self):
        test.finalize_options(self)
        self.test_args = []
        self.test_suite = True

    def run_tests(self):
        # Run nose ensuring that argv simulates running nosetests directly
        import nose
        nose.run_exit(argv=['nosetests', '-w', 'tests'])


# cmd: python setup.py upload
class UploadCommand(Command):
    description = "Build and publish the package."
    user_options = []

    def initialize_options(self):
        pass

    def finalize_options(self):
        pass

    def run(self):
        try:
            print("Removing previous dist/ ...")
            shutil.rmtree(str(HERE / "dist"))
        except OSError:
            pass
        print("Building source distribution...")
        sp.check_call([sys.executable, "setup.py", "sdist"])
        print("Uploading package to PyPi...")
        sp.check_call(["twine", "upload", "dist/*"])
        sys.exit()


################################# Version ##################################
def write_version_py(filename='paddlespeech/__init__.py'):
    import paddlespeech
    if hasattr(paddlespeech,
               "__version__") and paddlespeech.__version__ == VERSION:
        return
    with open(filename, "a") as f:
        out_str = f"\n__version__ = '{VERSION}'\n"
        print(out_str)
        f.write(f"\n__version__ = '{VERSION}'\n")

    COMMITID = check_output("git rev-parse HEAD")
    with open(filename, 'a') as f:
        out_str = f"\n__commit__ = '{COMMITID}'\n"
        print(out_str)
        f.write(f"\n__commit__ = '{COMMITID}'\n")

    print(f"{inspect.currentframe().f_code.co_name} done")


def remove_version_py(filename='paddlespeech/__init__.py'):
    with open(filename, "r") as f:
        lines = f.readlines()
    with open(filename, "w") as f:
        for line in lines:
            if "__version__" in line or "__commit__" in line:
                continue
            f.write(line)
    print(f"{inspect.currentframe().f_code.co_name} done")


@contextlib.contextmanager
def version_info():
    write_version_py()
    yield
    remove_version_py()


################################# Steup ##################################
setup_info = dict(
    # Metadata
    name='paddlespeech',
    version=VERSION,
    author='PaddlePaddle Speech and Language Team',
    author_email='paddlesl@baidu.com',
    url='https://github.com/PaddlePaddle/PaddleSpeech',
    license='Apache 2.0',
    description='Speech tools and models based on Paddlepaddle',
    long_description=read("README.md"),
    long_description_content_type="text/markdown",
    keywords=[
        "speech",
        "asr",
        "tts",
        "speaker verfication",
        "speech classfication",
        "text frontend",
        "MFA",
        "paddlepaddle",
        "beam search",
        "ctcdecoder",
        "deepspeech2",
        "transformer",
        "conformer",
        "fastspeech",
        "vocoder",
        "pwgan",
        "gan",
    ],
    python_requires='>=3.7',
    install_requires=requirements["install"],
    extras_require={
        'develop':
        requirements["develop"],
        'doc': [
            "sphinx", "sphinx-rtd-theme", "numpydoc", "myst_parser",
            "recommonmark>=0.5.0", "sphinx-markdown-tables", "sphinx-autobuild"
        ],
        'test': ['nose', 'torchaudio==0.10.2'],
    },
    cmdclass={
        'develop': DevelopCommand,
        'install': InstallCommand,
        'upload': UploadCommand,
        'test': TestCommand,
    },

    # Package info
    packages=find_packages(include=('paddlespeech*')),
    zip_safe=True,
    classifiers=[
        'Development Status :: 5 - Production/Stable',
        'Intended Audience :: Developers',
        'Intended Audience :: Science/Research',
        'Topic :: Scientific/Engineering :: Artificial Intelligence',
        'License :: OSI Approved :: Apache Software License',
        'Programming Language :: Python',
        'Programming Language :: Python :: 3',
        'Programming Language :: Python :: 3.7',
        'Programming Language :: Python :: 3.8',
        'Programming Language :: Python :: 3.9',
    ],
    entry_points={
        'console_scripts': [
            'paddlespeech=paddlespeech.cli.entry:_execute',
            'paddlespeech_server=paddlespeech.server.entry:server_execute',
            'paddlespeech_client=paddlespeech.server.entry:client_execute'
        ]
    })

with version_info():
    setup(**setup_info)<|MERGE_RESOLUTION|>--- conflicted
+++ resolved
@@ -32,16 +32,6 @@
 COMMITID = 'none'
 
 base = [
-<<<<<<< HEAD
-    "editdistance", "g2p_en", "g2pM", "h5py", "inflect", "jieba", "jsonlines",
-    "kaldiio", "librosa==0.8.1", "loguru", "matplotlib", "nara_wpe",
-    "onnxruntime", "pandas", "paddlenlp", "paddlespeech_feat", "praatio==5.0.0",
-    "pypinyin", "pypinyin-dict", "python-dateutil", "pyworld", "resampy==0.2.2",
-    "sacrebleu", "scipy", "sentencepiece~=0.1.96", "soundfile~=0.10",
-    "textgrid", "timer", "tqdm", "typeguard", "visualdl", "webrtcvad",
-    "yacs~=0.1.8", "prettytable", "zhon", "colorlog", "pathos == 0.2.8",
-    "braceexpand", "pyyaml"
-=======
     "editdistance",
     "g2p_en",
     "g2pM",
@@ -78,8 +68,9 @@
     "prettytable",
     "zhon",
     "colorlog",
-    "pathos == 0.2.8"
->>>>>>> 1ce7bfef
+    "pathos == 0.2.8",
+    "braceexpand",
+    "pyyaml"
 ]
 
 server = [
